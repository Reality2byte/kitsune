--- conflicted
+++ resolved
@@ -9,19 +9,11 @@
 from django.contrib.auth.models import User
 from django.core.cache import cache
 from django.core.exceptions import ObjectDoesNotExist, ValidationError
-<<<<<<< HEAD
-from django.core.urlresolvers import resolve
-from django.db import IntegrityError, models
-from django.db.models import Q
-from django.http import Http404
-from django.utils.encoding import smart_str
-=======
 from django.db import IntegrityError, models
 from django.db.models import Q
 from django.http import Http404
 from django.urls import resolve
 from django.utils.encoding import smart_bytes
->>>>>>> 65b12979
 from django.utils.translation import ugettext as _
 from django.utils.translation import ugettext_lazy as _lazy
 from pyquery import PyQuery
