--- conflicted
+++ resolved
@@ -257,11 +257,7 @@
         # Check that there are no votes and vote form renders
         response = get(self.client, "questions.details", args=[self.question.id])
         doc = pq(response.content)
-<<<<<<< HEAD
-        assert "0\n" in doc(".have-problem")[0].text
-=======
         assert "0" in doc(".have-problem")[0].text
->>>>>>> c0f93474
         eq_(me_too_count, len(doc("div.me-too form")))
 
         # Vote
@@ -273,11 +269,7 @@
         # Check that there is 1 vote and vote form doesn't render
         response = get(self.client, "questions.details", args=[self.question.id])
         doc = pq(response.content)
-<<<<<<< HEAD
-        assert "1\n" in doc(".have-problem")[0].text
-=======
         assert "1" in doc(".have-problem")[0].text
->>>>>>> c0f93474
         eq_(0, len(doc("div.me-too form")))
         # Verify user agent
         vote_meta = VoteMetadata.objects.all()[0]
@@ -288,11 +280,7 @@
         post(self.client, "questions.vote", args=[self.question.id])
         response = get(self.client, "questions.details", args=[self.question.id])
         doc = pq(response.content)
-<<<<<<< HEAD
-        assert "1\n" in doc(".have-problem")[0].text
-=======
         assert "1" in doc(".have-problem")[0].text
->>>>>>> c0f93474
 
     def test_question_authenticated_vote(self):
         """Authenticated user vote."""
@@ -326,11 +314,7 @@
         response = get(self.client, "questions.details", args=[self.question.id])
         doc = pq(response.content)
 
-<<<<<<< HEAD
-        eq_(1, len(doc("#answer-%s h3.is-helpful" % self.answer.id)))
-=======
         eq_(1, len(doc("#answer-%s span.is-helpful" % self.answer.id)))
->>>>>>> c0f93474
         eq_(0, len(doc('form.helpful input[name="helpful"]')))
         # Verify user agent
         vote_meta = VoteMetadata.objects.all()[0]
@@ -537,11 +521,7 @@
         # Initially there should be no edit links
         response = get(self.client, "questions.details", args=[self.question.id])
         doc = pq(response.content)
-<<<<<<< HEAD
-        eq_(0, len(doc("ol.answers li.edit")))
-=======
         eq_(0, len(doc("ul.mzp-c-menu-list-list li.edit")))
->>>>>>> c0f93474
 
         # Add an answer and verify the edit link shows up
         content = "lorem ipsum dolor sit amet"
@@ -554,11 +534,7 @@
         doc = pq(response.content)
         eq_(1, len(doc("li.edit")))
         new_answer = self.question.answers.order_by("-id")[0]
-<<<<<<< HEAD
-        eq_(1, len(doc("#answer-%s + div li.edit" % new_answer.id)))
-=======
         eq_(1, len(doc("#answer-%s li.edit" % new_answer.id)))
->>>>>>> c0f93474
 
         # Make sure it can be edited
         content = "New content for answer"
@@ -1192,11 +1168,7 @@
         # First there should be no questions tagged 'mobile'
         response = self.client.get(tagged)
         doc = pq(response.content)
-<<<<<<< HEAD
-        eq_(0, len(doc("article.questions > section")))
-=======
         eq_(0, len(doc(".forum--question-item")))
->>>>>>> c0f93474
 
         # Tag a question 'mobile'
         q = QuestionFactory()
@@ -1211,11 +1183,7 @@
         # Now there should be 1 question tagged 'mobile'
         response = self.client.get(tagged)
         doc = pq(response.content)
-<<<<<<< HEAD
-        eq_(1, len(doc("article.questions > section")))
-=======
         eq_(1, len(doc(".forum--question-item")))
->>>>>>> c0f93474
         eq_(
             "%s/en-US/questions/all?tagged=mobile&show=all" % settings.CANONICAL_URL,
             doc('link[rel="canonical"]')[0].attrib["href"],
@@ -1233,11 +1201,7 @@
         questions_list = urlparams(reverse("questions.list", args=["all"]))
         response = self.client.get(questions_list)
         doc = pq(response.content)
-<<<<<<< HEAD
-        eq_(1, len(doc("#owner-tabs > .selected")))
-=======
         eq_(1, len(doc("#owner-tabs .selected")))
->>>>>>> c0f93474
 
         # Test one tab is selected for all show args
         show_args = ["needs-attention", "responded", "done", "all"]
@@ -1247,11 +1211,7 @@
             )
             response = self.client.get(questions_list)
             doc = pq(response.content)
-<<<<<<< HEAD
-            eq_(1, len(doc("#owner-tabs > .selected")))
-=======
             eq_(1, len(doc("#owner-tabs .selected")))
->>>>>>> c0f93474
 
     def test_product_filter(self):
         p1 = ProductFactory()
@@ -1272,17 +1232,10 @@
 
             # This won't work, because the test case base adds more tests than
             # we expect in it's setUp(). TODO: Fix that.
-<<<<<<< HEAD
-            eq_(len(expected), len(doc(".questions > section")))
-
-            for q in expected:
-                eq_(1, len(doc(".questions > section[id=question-%s]" % q.id)))
-=======
             eq_(len(expected), len(doc(".forum--question-item")))
 
             for q in expected:
                 eq_(1, len(doc(".forum--question-item[id=question-%s]" % q.id)))
->>>>>>> c0f93474
 
         # No filtering -> All questions.
         check("all", [q1, q2, q3])
@@ -1321,11 +1274,7 @@
             # eq_(len(expected), len(doc('.forum--question-item')))
 
             for q in expected:
-<<<<<<< HEAD
-                eq_(1, len(doc(".questions > section[id=question-%s]" % q.id)))
-=======
                 eq_(1, len(doc(".forum--question-item[id=question-%s]" % q.id)))
->>>>>>> c0f93474
 
         # No filtering -> All questions.
         check({}, [q1, q2, q3])
@@ -1371,11 +1320,7 @@
         q.questionvisits_set.create(visits=1007)
         response = self.client.get(reverse("questions.list", args=["all"]))
         doc = pq(response.content)
-<<<<<<< HEAD
-        eq_("1007 views", doc("div.views").text())
-=======
         eq_("1007", doc(".views-val").text())
->>>>>>> c0f93474
 
     def test_no_unarchive_on_old_questions(self):
         ques = QuestionFactory(
@@ -1400,15 +1345,9 @@
             urlparams(reverse("questions.list", args=["all"]), show="")
         )
         doc = pq(response.content)
-<<<<<<< HEAD
-        tag = doc("#question-{id} .tag-list li img".format(id=q.id))
-        # Even though there are no tags, the product should be displayed.
-        assert "logo-sprite-tiny" in tag.attr("class")
-=======
         tag = doc("#question-{id} .tag-list li a".format(id=q.id))
         # Even though there are no tags, the product should be displayed.
         assert p.title in tag[0].text
->>>>>>> c0f93474
 
 
 class QuestionsTemplateTestCaseNoFixtures(TestCase):
@@ -1424,11 +1363,7 @@
         url = urlparams(url, filter="no-replies")
         response = self.client.get(url)
         doc = pq(response.content)
-<<<<<<< HEAD
-        eq_(2, len(doc("article.questions > section")))
-=======
         eq_(2, len(doc(".forum--question-item")))
->>>>>>> c0f93474
 
 
 class QuestionEditingTests(TestCaseBase):
@@ -1622,19 +1557,6 @@
         response = self.client.get(url)
         eq_(302, response.status_code)
 
-<<<<<<< HEAD
-    def test_no_aaq_link_in_header(self):
-        """Verify the ASK A QUESTION link isn't present in header."""
-        p = ProductFactory(slug="firefox")
-        lcl = QuestionLocale.objects.get(locale=settings.LANGUAGE_CODE)
-        p.questions_locales.add(lcl)
-        url = reverse("questions.aaq_step2", args=["desktop"])
-        response = self.client.get(url)
-        eq_(200, response.status_code)
-        assert "/questions/new" not in pq(response.content)("#aux-nav").html()
-
-=======
->>>>>>> c0f93474
 
 class ProductForumTemplateTestCase(TestCaseBase):
     def test_product_forum_listing(self):
@@ -1651,11 +1573,7 @@
         response = self.client.get(reverse("questions.home"))
         eq_(200, response.status_code)
         doc = pq(response.content)
-<<<<<<< HEAD
-        eq_(5, len(doc(".product-list .product")))
-=======
         eq_(4, len(doc(".product-list .product")))
->>>>>>> c0f93474
         product_list_html = doc(".product-list").html()
         assert firefox.title in product_list_html
         assert android.title in product_list_html
